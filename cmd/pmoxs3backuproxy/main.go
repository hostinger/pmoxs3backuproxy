--- conflicted
+++ resolved
@@ -596,15 +596,10 @@
 			}
 			connectionList[username] = minioClient
 		}
-<<<<<<< HEAD
-
-		te.Client = minioClient
+
+		te.Client = connectionList[username]
 
 		s.Auth.Store(ticket.Ticket, te)
-=======
-		te.Client = connectionList[username]
-		s.Auth[ticket.Ticket] = te
->>>>>>> 7b8bda3e
 
 		respbody, _ := json.Marshal(resp)
 		s3backuplog.DebugPrint(string(respbody))
